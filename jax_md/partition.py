# Copyright 2019 Google LLC
#
# Licensed under the Apache License, Version 2.0 (the "License");
# you may not use this file except in compliance with the License.
# You may obtain a copy of the License at
#
#     https://www.apache.org/licenses/LICENSE-2.0
#
# Unless required by applicable law or agreed to in writing, software
# distributed under the License is distributed on an "AS IS" BASIS,
# WITHOUT WARRANTIES OR CONDITIONS OF ANY KIND, either express or implied.
# See the License for the specific language governing permissions and
# limitations under the License.

"""Code to transform functions on individual tuples of particles to sets."""

from absl import logging

from functools import reduce, partial
from collections import namedtuple

from enum import Enum

from typing import Any, Callable, Optional, Dict, Tuple, Generator, Union

import math
from operator import mul

import numpy as onp

from jax import lax
from jax import ops
from jax import jit, vmap, eval_shape
from jax.abstract_arrays import ShapedArray
from jax.interpreters import partial_eval as pe
import jax.numpy as jnp

from jax_md import quantity, space, dataclasses, util

import jraph


# Types


Array = util.Array
f32 = util.f32
f64 = util.f64

i32 = util.i32
i64 = util.i64

Box = space.Box
DisplacementOrMetricFn = space.DisplacementOrMetricFn
MetricFn = space.MetricFn


# Cell List


@dataclasses.dataclass
class CellList:
  """Stores the spatial partition of a system into a cell list.

  See cell_list(...) for details on the construction / specification.
  Cell list buffers all have a common shape, S, where
    * `S = [cell_count_x, cell_count_y, cell_capacity]`
    * `S = [cell_count_x, cell_count_y, cell_count_z, cell_capacity]`
  in two- and three-dimensions respectively. It is assumed that each cell has
  the same capacity.

  Attributes:
    position_buffer: An ndarray of floating point positions with shape
      S + [spatial_dimension].
    id_buffer: An ndarray of int32 particle ids of shape S. Note that empty
      slots are specified by id = N where N is the number of particles in the
      system.
    kwarg_buffers: A dictionary of ndarrays of shape S + [...]. This contains
      side data placed into the cell list.
    did_buffer_overflow: A boolean specifying whether or not the cell list
      exceeded the maximum allocated capacity.
    cell_capacity: An integer specifying the maximum capacity of each cell in
      the cell list.
    update_fn: A function that updates the cell list at a fixed capacity.
  """
  position_buffer: Array
  id_buffer: Array
  kwarg_buffers: Dict[str, Array]

  did_buffer_overflow: Array

  cell_capacity: int = dataclasses.static_field()

  update_fn: Callable[..., 'CellList'] = \
      dataclasses.static_field()

  def update(self, position: Array, **kwargs) -> 'CellList':
    cl_data = (self.cell_capacity, self.did_buffer_overflow, self.update_fn)
    return self.update_fn(position, cl_data, **kwargs)


@dataclasses.dataclass
class CellListFns:
  allocate: Callable[..., CellList] = dataclasses.static_field()
  update: Callable[[Array, Union[CellList, int]],
                    CellList] = dataclasses.static_field()

  def __iter__(self):
    return iter((self.allocate, self.update))


def _cell_dimensions(spatial_dimension: int,
                     box_size: Box,
                     minimum_cell_size: float) -> Tuple[Box, Array, Array, int]:
  """Compute the number of cells-per-side and total number of cells in a box."""
  if isinstance(box_size, int) or isinstance(box_size, float):
    box_size = float(box_size)

  # NOTE(schsam): Should we auto-cast based on box_size? I can't imagine a case
  # in which the box_size would not be accurately represented by an f32.
  if (isinstance(box_size, onp.ndarray) and
      (box_size.dtype == jnp.int32 or box_size.dtype == jnp.int64)):
    box_size = float(box_size)

  cells_per_side = onp.floor(box_size / minimum_cell_size)
  cell_size = box_size / cells_per_side
  cells_per_side = onp.array(cells_per_side, dtype=jnp.int32)

  if isinstance(box_size, onp.ndarray):
    if box_size.ndim == 1 or box_size.ndim == 2:
      assert box_size.size == spatial_dimension
      flat_cells_per_side = onp.reshape(cells_per_side, (-1,))
      for cells in flat_cells_per_side:
        if cells < 3:
          msg = ('Box must be at least 3x the size of the grid spacing in each '
                 'dimension.')
          raise ValueError(msg)
      cell_count = reduce(mul, flat_cells_per_side, 1)
    elif box_size.ndim == 0:
      cell_count = cells_per_side ** spatial_dimension
    else:
      raise ValueError('Box must either be a scalar or a vector.')
  else:
    cell_count = cells_per_side ** spatial_dimension

  return box_size, cell_size, cells_per_side, int(cell_count)


def count_cell_filling(position: Array,
                       box_size: Box,
                       minimum_cell_size: float) -> Array:
  """Counts the number of particles per-cell in a spatial partition."""
  dim = int(position.shape[1])
  box_size, cell_size, cells_per_side, cell_count = \
      _cell_dimensions(dim, box_size, minimum_cell_size)

  hash_multipliers = _compute_hash_constants(dim, cells_per_side)

<<<<<<< HEAD
  particle_index = jnp.array(R / cell_size, dtype=jnp.int32)
=======
  particle_index = jnp.array(position / cell_size, dtype=jnp.int64)
>>>>>>> b1c5f11b
  particle_hash = jnp.sum(particle_index * hash_multipliers, axis=1)

  filling = ops.segment_sum(jnp.ones_like(particle_hash),
                            particle_hash,
                            cell_count)
  return filling


def _compute_hash_constants(spatial_dimension: int,
                            cells_per_side: Array) -> Array:
  if cells_per_side.size == 1:
    return jnp.array([[cells_per_side ** d for d in range(spatial_dimension)]],
                     dtype=jnp.int32)
  elif cells_per_side.size == spatial_dimension:
    one = jnp.array([[1]], dtype=jnp.int32)
    cells_per_side = jnp.concatenate((one, cells_per_side[:, :-1]), axis=1)
    return jnp.array(jnp.cumprod(cells_per_side), dtype=jnp.int32)
  else:
    raise ValueError()


def _neighboring_cells(dimension: int) -> Generator[onp.ndarray, None, None]:
  for dindex in onp.ndindex(*([3] * dimension)):
    yield onp.array(dindex, dtype=jnp.int32) - 1


def _estimate_cell_capacity(position: Array,
                            box_size: Box,
                            cell_size: float,
                            buffer_size_multiplier: float) -> int:
  cell_capacity = onp.max(count_cell_filling(position, box_size, cell_size))
  return int(cell_capacity * buffer_size_multiplier)


def _shift_array(arr: Array, dindex: Array) -> Array:
  if len(dindex) == 2:
    dx, dy = dindex
    dz = 0
  elif len(dindex) == 3:
    dx, dy, dz = dindex

  if dx < 0:
    arr = jnp.concatenate((arr[1:], arr[:1]))
  elif dx > 0:
    arr = jnp.concatenate((arr[-1:], arr[:-1]))

  if dy < 0:
    arr = jnp.concatenate((arr[:, 1:], arr[:, :1]), axis=1)
  elif dy > 0:
    arr = jnp.concatenate((arr[:, -1:], arr[:, :-1]), axis=1)

  if dz < 0:
    arr = jnp.concatenate((arr[:, :, 1:], arr[:, :, :1]), axis=2)
  elif dz > 0:
    arr = jnp.concatenate((arr[:, :, -1:], arr[:, :, :-1]), axis=2)

  return arr


def _unflatten_cell_buffer(arr: Array,
                           cells_per_side: Array,
                           dim: int) -> Array:
  if (isinstance(cells_per_side, int) or
      isinstance(cells_per_side, float) or
      (util.is_array(cells_per_side) and not cells_per_side.shape)):
    cells_per_side = (int(cells_per_side),) * dim
  elif util.is_array(cells_per_side) and len(cells_per_side.shape) == 1:
    cells_per_side = tuple([int(x) for x in cells_per_side[::-1]])
  elif util.is_array(cells_per_side) and len(cells_per_side.shape) == 2:
    cells_per_side = tuple([int(x) for x in cells_per_side[0][::-1]])
  else:
    raise ValueError()
  return jnp.reshape(arr, cells_per_side + (-1,) + arr.shape[1:])


def cell_list(box_size: Box,
              minimum_cell_size: float,
              buffer_size_multiplier: float = 1.25
              ) -> CellListFns:
  r"""Returns a function that partitions point data spatially.

  Given a set of points {x_i \in R^d} with associated data {k_i \in R^m} it is
  often useful to partition the points / data spatially. A simple partitioning
  that can be implemented efficiently within XLA is a dense partition into a
  uniform grid called a cell list.

  Since XLA requires that shapes be statically specified inside of a JIT block,
  the cell list code can operate in two modes: allocation and update.

  Allocation creates a new cell list that uses a set of input positions to
  estimate the capacity of the cell list. This capacity can be adjusted by
  setting the `buffer_size_multiplier` or setting the `extra_capacity`.
  Allocation cannot be JIT.

  Updating takes a previously allocated cell list and places a new set of
  particles in the cells. Updating cannot resize the cell list and is therefore
  compatible with JIT. However, if the configuration has changed substantially
  it is possible that the existing cell list won't be large enough to
  accommodate all of the particles. In this case the `did_buffer_overflow` bit
  will be set to True.

  Args:
    box_size: A float or an ndarray of shape [spatial_dimension] specifying the
      size of the system. Note, this code is written for the case where the
      boundaries are periodic. If this is not the case, then the current code
      will be slightly less efficient.
    minimum_cell_size: A float specifying the minimum side length of each cell.
      Cells are enlarged so that they exactly fill the box.
    buffer_size_multiplier: A floating point multiplier that multiplies the
      estimated cell capacity to allow for fluctuations in the maximum cell
      occupancy.
  Returns:
    A CellListFns object that contains two methods, one to allocate the cell
    list and one to update the cell list. The update function can be called
    with either a cell list from which the capacity can be inferred or with
    an explicit integer denoting the capacity. Note that an existing cell list
    can also be updated by calling `cell_list.update(position)`.
  """

  if util.is_array(box_size):
    box_size = onp.array(box_size)
    if len(box_size.shape) == 1:
      box_size = jnp.reshape(box_size, (1, -1))

  if util.is_array(minimum_cell_size):
    minimum_cell_size = onp.array(minimum_cell_size)

  def cell_list_fn(position: Array,
                   capacity_overflow_update: Optional[
                       Tuple[int, bool, Callable[..., CellList]]] = None,
                   extra_capacity: int = 0, **kwargs) -> CellList:
    N = position.shape[0]
    dim = position.shape[1]

    if dim != 2 and dim != 3:
      # NOTE(schsam): Do we want to check this in compute_fn as well?
      raise ValueError(
          f'Cell list spatial dimension must be 2 or 3. Found {dim}.')

    _, cell_size, cells_per_side, cell_count = \
        _cell_dimensions(dim, box_size, minimum_cell_size)

    if capacity_overflow_update is None:
      cell_capacity = _estimate_cell_capacity(position, box_size, cell_size,
                                              buffer_size_multiplier)
      cell_capacity += extra_capacity
      overflow = False
      update_fn = cell_list_fn
    else:
      cell_capacity, overflow, update_fn = capacity_overflow_update

    hash_multipliers = _compute_hash_constants(dim, cells_per_side)

    # Create cell list data.
    particle_id = lax.iota(jnp.int32, N)
    # NOTE(schsam): We use the convention that particles that are successfully,
    # copied have their true id whereas particles empty slots have id = N.
    # Then when we copy data back from the grid, copy it to an array of shape
    # [N + 1, output_dimension] and then truncate it to an array of shape
    # [N, output_dimension] which ignores the empty slots.
<<<<<<< HEAD
    mask_id = jnp.ones((N,), jnp.int32) * N
    cell_R = jnp.zeros((cell_count * _cell_capacity, dim), dtype=R.dtype)
    cell_id = N * jnp.ones((cell_count * _cell_capacity, 1), dtype=i32)
=======
    cell_position = jnp.zeros((cell_count * cell_capacity, dim),
                              dtype=position.dtype)
    cell_id = N * jnp.ones((cell_count * cell_capacity, 1), dtype=i32)
>>>>>>> b1c5f11b

    # It might be worth adding an occupied mask. However, that will involve
    # more compute since often we will do a mask for species that will include
    # an occupancy test. It seems easier to design around this empty_data_value
    # for now and revisit the issue if it comes up later.
    empty_kwarg_value = 10 ** 5
    cell_kwargs = {}
    #  pytype: disable=attribute-error
    for k, v in kwargs.items():
      if not util.is_array(v):
        raise ValueError((f'Data must be specified as an ndarray. Found "{k}" '
                          f'with type {type(v)}.'))
      if v.shape[0] != position.shape[0]:
        raise ValueError(('Data must be specified per-particle (an ndarray '
                          f'with shape ({N}, ...)). Found "{k}" with '
                          f'shape {v.shape}.'))
      kwarg_shape = v.shape[1:] if v.ndim > 1 else (1,)
      cell_kwargs[k] = empty_kwarg_value * jnp.ones(
          (cell_count * cell_capacity,) + kwarg_shape, v.dtype)
    #  pytype: enable=attribute-error
    indices = jnp.array(position / cell_size, dtype=i32)
    hashes = jnp.sum(indices * hash_multipliers, axis=1)

    # Copy the particle data into the grid. Here we use a trick to allow us to
    # copy into all cells simultaneously using a single lax.scatter call. To do
    # this we first sort particles by their cell hash. We then assign each
    # particle to have a cell id = hash * cell_capacity + grid_id where
    # grid_id is a flat list that repeats 0, .., cell_capacity. So long as
    # there are fewer than cell_capacity particles per cell, each particle is
    # guarenteed to get a cell id that is unique.
    sort_map = jnp.argsort(hashes)
    sorted_position = position[sort_map]
    sorted_hash = hashes[sort_map]
    sorted_id = particle_id[sort_map]

    sorted_kwargs = {}
    for k, v in kwargs.items():
      sorted_kwargs[k] = v[sort_map]

<<<<<<< HEAD
    sorted_cell_id = jnp.mod(lax.iota(jnp.int32, N), _cell_capacity)
    sorted_cell_id = sorted_hash * _cell_capacity + sorted_cell_id
=======
    sorted_cell_id = jnp.mod(lax.iota(jnp.int64, N), cell_capacity)
    sorted_cell_id = sorted_hash * cell_capacity + sorted_cell_id
>>>>>>> b1c5f11b

    cell_position = cell_position.at[sorted_cell_id].set(sorted_position)
    sorted_id = jnp.reshape(sorted_id, (N, 1))
    cell_id = cell_id.at[sorted_cell_id].set(sorted_id)
    cell_position = _unflatten_cell_buffer(cell_position, cells_per_side, dim)
    cell_id = _unflatten_cell_buffer(cell_id, cells_per_side, dim)

    for k, v in sorted_kwargs.items():
      if v.ndim == 1:
        v = jnp.reshape(v, v.shape + (1,))
      cell_kwargs[k] = cell_kwargs[k].at[sorted_cell_id].set(v)
      cell_kwargs[k] = _unflatten_cell_buffer(
          cell_kwargs[k], cells_per_side, dim)

    occupancy = ops.segment_sum(jnp.ones_like(hashes), hashes, cell_count)
    max_occupancy = jnp.max(occupancy)
    overflow = overflow | (max_occupancy >= cell_capacity)

    return CellList(cell_position, cell_id, cell_kwargs,
                    overflow, cell_capacity, update_fn)  # pytype: disable=wrong-arg-count

  def allocate_fn(position: Array, extra_capacity: int = 0, **kwargs
                  ) -> CellList:
    return cell_list_fn(position, extra_capacity=extra_capacity, **kwargs)

  def update_fn(position: Array, cl_or_capacity: Union[CellList, int], **kwargs
                ) -> CellList:
    if isinstance(cl_or_capacity, int):
      capacity = int(cl_or_capacity)
      return cell_list_fn(position, (capacity, False, cell_list_fn), **kwargs)
    cl = cl_or_capacity
    cl_data = (cl.cell_capacity, cl.did_buffer_overflow, cl.update_fn)
    return cell_list_fn(position, cl_data, **kwargs)

  return CellListFns(allocate_fn, update_fn)  # pytype: disable=wrong-arg-count


def _displacement_or_metric_to_metric_sq(
    displacement_or_metric: DisplacementOrMetricFn) -> MetricFn:
  """Checks whether or not a displacement or metric was provided."""
  for dim in range(1, 4):
    try:
      R = ShapedArray((dim,), f32)
      dR_or_dr = eval_shape(displacement_or_metric, R, R, t=0)
      if len(dR_or_dr.shape) == 0:
        return lambda Ra, Rb, **kwargs: \
          displacement_or_metric(Ra, Rb, **kwargs) ** 2
      else:
        return lambda Ra, Rb, **kwargs: space.square_distance(
          displacement_or_metric(Ra, Rb, **kwargs))
    except TypeError:
      continue
    except ValueError:
      continue
  raise ValueError(
    'Canonicalize displacement not implemented for spatial dimension larger'
    'than 4.')


class NeighborListFormat(Enum):
  """An enum listing the different neighbor list formats.

  Attributes:
    Dense: A dense neighbor list where the ids are a square matrix
      of shape `(N, max_neighbors_per_atom)`. Here the capacity of the neighbor
      list must scale with the highest connectivity neighbor.
    Sparse: A sparse neighbor list where the ids are a rectangular
      matrix of shape `(2, max_neighbors)` specifying the start / end particle
      of each neighbor pair.
    OrderedSparse: A sparse neighbor list whose format is the same as `Sparse`
      where only bonds with i < j are included.
  """
  Dense = 0
  Sparse = 1
  OrderedSparse = 2


def is_sparse(fmt: NeighborListFormat) -> bool:
  return (fmt is NeighborListFormat.Sparse or
          fmt is NeighborListFormat.OrderedSparse)


def is_format_valid(fmt: NeighborListFormat):
  if fmt not in list(NeighborListFormat):
    raise ValueError((
        'Neighbor list format must be a member of NeighorListFormat'
        f' found {fmt}.'))


@dataclasses.dataclass
class NeighborList(object):
  """A struct containing the state of a Neighbor List.

  Attributes:
    idx: For an N particle system this is an `[N, max_occupancy]` array of
      integers such that `idx[i, j]` is the jth neighbor of particle i.
    reference_position: The positions of particles when the neighbor list was
      constructed. This is used to decide whether the neighbor list ought to be
      updated.
    did_buffer_overflow: A boolean that starts out False. If there are ever
      more neighbors than max_neighbors this is set to true to indicate that
      there was a buffer overflow. If this happens, it means that the results
      of the simulation will be incorrect and the simulation needs to be rerun
      using a larger buffer.
    cell_list_capacity: An optional integer specifying the capacity of the cell
      list used as an intermediate step in the creation of the neighbor list.
    max_occupancy: A static integer specifying the maximum size of the
      neighbor list. Changing this will invoke a recompilation.
    format: A NeighborListFormat enum specifying the format of the neighbor
      list.
    update_fn: A static python function used to update the neighbor list.
  """
  idx: Array

  reference_position: Array

  did_buffer_overflow: Array

  cell_list_capacity: Optional[int] = dataclasses.static_field()

  max_occupancy: int = dataclasses.static_field()

  format: NeighborListFormat = dataclasses.static_field()
  update_fn: Callable[[Array, 'NeighborList'],
                      'NeighborList'] = dataclasses.static_field()

  def update(self, position: Array, **kwargs) -> 'NeighborList':
    return self.update_fn(position, self, **kwargs)


@dataclasses.dataclass
class NeighborListFns:
  """A struct containing functions to allocate and update neighbor lists.

  Attributes:
    allocate: A function to allocate a new neighbor list. This function cannot
      be compiled, since it uses the values of positions to infer the shapes.
    update: A function to update a neighbor list given a new set of positions
      and a previously allocated neighbor list.
  """
  allocate: Callable[..., NeighborList] = dataclasses.static_field()
  update: Callable[[Array, NeighborList],
                   NeighborList] = dataclasses.static_field()

  def __call__(self,
               position: Array,
               neighbors: Optional[NeighborList] = None,
               extra_capacity: int = 0,
               **kwargs) -> NeighborList:
    """A function for backward compatibility with previous neighbor lists.

    Args:
      position: An `(N, dim)` array of particle positions.
      neighbors: An optional neighbor list object. If it is provided then
        the function updates the neighbor list, otherwise it allocates a new
        neighbor list.
      extra_capacity: Extra capacity to add if allocating the neighbor list.
    Returns:
      A neighbor list object.
    """
    logging.warning('Using a depricated code path to create / update neighbor '
                    'lists. It will be removed in a later version of JAX MD. '
                    'Using `neighbor_fn.allocate` and `neighbor_fn.update` '
                    'is preferred.')
    if neighbors is None:
      return self.allocate(position, extra_capacity, **kwargs)
    return self.update(position, neighbors, **kwargs)

  def __iter__(self):
    return iter((self.allocate, self.update))


NeighborFn = Callable[[Array, Optional[NeighborList], Optional[int]],
                      NeighborList]


def neighbor_list(displacement_or_metric: DisplacementOrMetricFn,
                  box_size: Box,
                  r_cutoff: float,
                  dr_threshold: float,
                  capacity_multiplier: float = 1.25,
                  disable_cell_list: bool = False,
                  mask_self: bool = True,
                  fractional_coordinates: bool = False,
                  format: NeighborListFormat = NeighborListFormat.Dense,
                  **static_kwargs) -> NeighborFn:
  """Returns a function that builds a list neighbors for collections of points.

  Neighbor lists must balance the need to be jit compatable with the fact that
  under a jit the maximum number of neighbors cannot change (owing to static
  shape requirements). To deal with this, our `neighbor_list` returns a
  `NeighborListFns` object that contains two functions: 1)
  `neighbor_fn.allocate` create a new neighbor list and 2) `neighbor_fn.update`
  updates an existing neighbor list. Neighbor lists themselves additionally
  have a convenience `update` member function.

  Note that allocation of a new neighbor list cannot be jit compiled since it
  uses the positions to infer the maximum number of neighbors (along with
  additional space specified by the `capacity_multiplier`). Updating the
  neighbor list can be jit compiled; if the neighbor list capacity is not
  sufficient to store all the neighbors, the `did_buffer_overflow` bit
  will be set to `True` and a new neighbor list will need to be reallocated.

  Here is a typical example of a simulation loop with neighbor lists:

  >>> init_fn, apply_fn = simulate.nve(energy_fn, shift, 1e-3)
  >>> exact_init_fn, exact_apply_fn = simulate.nve(exact_energy_fn, shift, 1e-3)
  >>>
  >>> nbrs = neighbor_fn.allocate(R)
  >>> state = init_fn(random.PRNGKey(0), R, neighbor_idx=nbrs.idx)
  >>>
  >>> def body_fn(i, state):
  >>>   state, nbrs = state
  >>>   nbrs = nbrs.update(state.position)
  >>>   state = apply_fn(state, neighbor_idx=nbrs.idx)
  >>>   return state, nbrs
  >>>
  >>> step = 0
  >>> for _ in range(20):
  >>>   new_state, nbrs = lax.fori_loop(0, 100, body_fn, (state, nbrs))
  >>>   if nbrs.did_buffer_overflow:
  >>>     nbrs = neighbor_fn.allocate(state.position)
  >>>   else:
  >>>     state = new_state
  >>>     step += 1

  Args:
    displacement: A function `d(R_a, R_b)` that computes the displacement
      between pairs of points.
    box_size: Either a float specifying the size of the box or an array of
      shape [spatial_dim] specifying the box size in each spatial dimension.
    r_cutoff: A scalar specifying the neighborhood radius.
    dr_threshold: A scalar specifying the maximum distance particles can move
      before rebuilding the neighbor list.
    capacity_multiplier: A floating point scalar specifying the fractional
      increase in maximum neighborhood occupancy we allocate compared with the
      maximum in the example positions.
    disable_cell_list: An optional boolean. If set to True then the neighbor
      list is constructed using only distances. This can be useful for
      debugging but should generally be left as False.
    mask_self: An optional boolean. Determines whether points can consider
      themselves to be their own neighbors.
    fractional_coordinates: An optional boolean. Specifies whether positions
      will be supplied in fractional coordinates in the unit cube, [0, 1]^d.
      If this is set to True then the box_size will be set to 1.0 and the
      cell size used in the cell list will be set to cutoff / box_size.
    format: The format of the neighbor list; see the NeighborListFormat enum
      for details about the different choices for formats. Defaults to `Dense`.
    **static_kwargs: kwargs that get threaded through the calculation of
      example positions.
  Returns:
    A NeighborListFns object that contains a method to allocate a new neighbor
    list and a method to update an existing neighbor list.
  """
  is_format_valid(format)
  box_size = lax.stop_gradient(box_size)
  r_cutoff = lax.stop_gradient(r_cutoff)
  dr_threshold = lax.stop_gradient(dr_threshold)

  box_size = f32(box_size)

  cutoff = r_cutoff + dr_threshold
  cutoff_sq = cutoff ** 2
  threshold_sq = (dr_threshold / f32(2)) ** 2
  metric_sq = _displacement_or_metric_to_metric_sq(displacement_or_metric)

  cell_size = cutoff
  if fractional_coordinates:
    cell_size = cutoff / box_size
    box_size = f32(1)

  use_cell_list = jnp.all(cell_size < box_size / 3.) and not disable_cell_list
  if use_cell_list:
    cl_fn = cell_list(box_size, cell_size, capacity_multiplier)

  @jit
  def candidate_fn(position: Array) -> Array:
    candidates = jnp.arange(position.shape[0])
    return jnp.broadcast_to(candidates[None, :],
                            (position.shape[0], position.shape[0]))

  @jit
  def cell_list_candidate_fn(cl: CellList, position: Array) -> Array:
    N, dim = position.shape

    idx = cl.id_buffer

    cell_idx = [idx]

    for dindex in _neighboring_cells(dim):
      if onp.all(dindex == 0):
        continue
      cell_idx += [_shift_array(idx, dindex)]

    cell_idx = jnp.concatenate(cell_idx, axis=-2)
    cell_idx = cell_idx[..., jnp.newaxis, :, :]
    cell_idx = jnp.broadcast_to(cell_idx, idx.shape[:-1] + cell_idx.shape[-2:])

    def copy_values_from_cell(value, cell_value, cell_id):
      scatter_indices = jnp.reshape(cell_id, (-1,))
      cell_value = jnp.reshape(cell_value, (-1,) + cell_value.shape[-2:])
      return value.at[scatter_indices].set(cell_value)

    neighbor_idx = jnp.zeros((N + 1,) + cell_idx.shape[-2:], jnp.int32)
    neighbor_idx = copy_values_from_cell(neighbor_idx, cell_idx, idx)
    return neighbor_idx[:-1, :, 0]

  @jit
  def mask_self_fn(idx: Array) -> Array:
    self_mask = idx == jnp.reshape(jnp.arange(idx.shape[0]), (idx.shape[0], 1))
    return jnp.where(self_mask, idx.shape[0], idx)

  @jit
  def prune_neighbor_list_dense(position: Array, idx: Array, **kwargs) -> Array:
    d = partial(metric_sq, **kwargs)
    d = space.map_neighbor(d)

    N = position.shape[0]
    neigh_position = position[idx]
    dR = d(position, neigh_position)

    mask = (dR < cutoff_sq) & (idx < N)
    out_idx = N * jnp.ones(idx.shape, jnp.int32)

    cumsum = jnp.cumsum(mask, axis=1)
    index = jnp.where(mask, cumsum - 1, idx.shape[1] - 1)
    p_index = jnp.arange(idx.shape[0])[:, None]
    out_idx = out_idx.at[p_index, index].set(idx)
    max_occupancy = jnp.max(cumsum[:, -1])

    return out_idx[:, :-1], max_occupancy

  @jit
  def prune_neighbor_list_sparse(position: Array, idx: Array, **kwargs
                                 ) -> Array:
    d = partial(metric_sq, **kwargs)
    d = space.map_bond(d)

    N = position.shape[0]
    sender_idx = jnp.broadcast_to(jnp.arange(N)[:, None], idx.shape)

    sender_idx = jnp.reshape(sender_idx, (-1,))
    receiver_idx = jnp.reshape(idx, (-1,))
    dR = d(position[sender_idx], position[receiver_idx])

    mask = (dR < cutoff_sq) & (receiver_idx < N)
    if format is NeighborListFormat.OrderedSparse:
      mask = mask & (receiver_idx < sender_idx)

    out_idx = N * jnp.ones(receiver_idx.shape, jnp.int32)

    cumsum = jnp.cumsum(mask)
    index = jnp.where(mask, cumsum - 1, len(receiver_idx) - 1)
    receiver_idx = out_idx.at[index].set(receiver_idx)
    sender_idx = out_idx.at[index].set(sender_idx)
    max_occupancy = cumsum[-1]

    return jnp.stack((receiver_idx[:-1], sender_idx[:-1])), max_occupancy

  def neighbor_list_fn(position: Array,
                       neighbors: Optional[NeighborList] = None,
                       extra_capacity: int = 0,
                       **kwargs) -> NeighborList:
    nbrs = neighbors
    def neighbor_fn(position_and_overflow, max_occupancy=None):
      position, overflow = position_and_overflow
      N = position.shape[0]

      if use_cell_list:
        if neighbors is None:
          cl = cl_fn.allocate(position, extra_capacity=extra_capacity)
        else:
          cl = cl_fn.update(position, neighbors.cell_list_capacity)
        overflow = overflow | cl.did_buffer_overflow
        idx = cell_list_candidate_fn(cl, position)
        cl_capacity = cl.cell_capacity
      else:
        cl_capacity = None
        idx = candidate_fn(position)

      if mask_self:
        idx = mask_self_fn(idx)

      if is_sparse(format):
        idx, occupancy = prune_neighbor_list_sparse(position, idx, **kwargs)
      else:
        idx, occupancy = prune_neighbor_list_dense(position, idx, **kwargs)

      if max_occupancy is None:
        _extra_capacity = (extra_capacity if not is_sparse(format)
                           else N * extra_capacity)
        max_occupancy = int(occupancy * capacity_multiplier + _extra_capacity)
        if max_occupancy > position.shape[0] and not is_sparse(format):
          max_occupancy = position.shape[0]
        if max_occupancy > occupancy:
          padding = max_occupancy - occupancy
          pad = N * jnp.ones((idx.shape[0], padding), dtype=idx.dtype)
          idx = jnp.concatenate([idx, pad], axis=1)
      idx = idx[:, :max_occupancy]
      update_fn = (neighbor_list_fn if neighbors is None else
                   neighbors.update_fn)
      return NeighborList(
          idx,
          position,
          overflow | (occupancy >= max_occupancy),
          cl_capacity,
          max_occupancy,
          format,
          update_fn)  # pytype: disable=wrong-arg-count

    if nbrs is None:
      return neighbor_fn((position, False))

    neighbor_fn = partial(neighbor_fn, max_occupancy=nbrs.max_occupancy)

    d = partial(metric_sq, **kwargs)
    d = vmap(d)
    return lax.cond(
        jnp.any(d(position, nbrs.reference_position) > threshold_sq),
        (position, nbrs.did_buffer_overflow), neighbor_fn,
        nbrs, lambda x: x)

  def allocate_fn(position: Array, extra_capacity: int = 0, **kwargs
                  ) -> NeighborList:
    return neighbor_list_fn(position, extra_capacity=extra_capacity, **kwargs)

  def update_fn(position: Array, neighbors: NeighborList, **kwargs
                ) -> NeighborList:
    return neighbor_list_fn(position, neighbors, **kwargs)

  return NeighborListFns(allocate_fn, update_fn)  # pytype: disable=wrong-arg-count


def neighbor_list_mask(neighbor: NeighborList, mask_self: bool = False
                       ) -> Array:
  """Compute a mask for neighbor list."""
  if is_sparse(neighbor.format):
    mask = neighbor.idx[0] < len(neighbor.reference_position)
    if mask_self:
      mask = mask & (neighbor.idx[0] != neighbor.idx[1])
    return mask

  mask = neighbor.idx < len(neighbor.idx)
  if mask_self:
    N = len(neighbor.reference_position)
    self_mask = neighbor.idx != jnp.reshape(jnp.arange(N), (N, 1))
    mask = mask & self_mask
  return mask


def to_jraph(neighbor: NeighborList, mask: Array = None) -> jraph.GraphsTuple:
  """Convert a sparse neighbor list to a `jraph.GraphsTuple`.

  As in jraph, padding here is accomplished by adding a ficticious graph with a
  single node.

  Args:
    neighbor: A neighbor list that we will convert to the jraph format. Must be
      sparse.
    mask: An optional mask on the edges.

  Returns:
    A `jraph.GraphsTuple` that contains the topology of the neighbor list.
  """
  if not is_sparse(neighbor.format):
    raise ValueError('Cannot convert a dense neighbor list to jraph format. '
                     'Please use either NeighborListFormat.Sparse or '
                     'NeighborListFormat.OrderedSparse.')

  receivers, senders = neighbor.idx
  N = len(neighbor.reference_position)

  _mask = neighbor_list_mask(neighbor)

  if mask is not None:
    _mask = _mask & mask
    cumsum = jnp.cumsum(_mask)
    index = jnp.where(_mask, cumsum - 1, len(receivers))
    ordered = N * jnp.ones((len(receivers) + 1,), jnp.int32)
    receivers = ordered.at[index].set(receivers)[:-1]
    senders = ordered.at[index].set(senders)[:-1]
    mask = receivers < N

  return jraph.GraphsTuple(
      nodes=None,
      edges=None,
      receivers=receivers,
      senders=senders,
      globals=None,
      n_node=jnp.array([N, 1]),
      n_edge=jnp.array([jnp.sum(_mask), jnp.sum(~_mask)]),
  )


def to_dense(neighbor: NeighborList) -> Array:
  """Converts a sparse neighbor list to dense ids. Cannot be JIT."""
  if neighbor.format is not Sparse:
    raise ValueError('Can only convert sparse neighbor lists to dense ones.')

  receivers, senders = neighbor.idx
  mask = neighbor_list_mask(neighbor)

  receivers = receivers[mask]
  senders = senders[mask]

  N = len(neighbor.reference_position)
  count = ops.segment_sum(jnp.ones(len(receivers), jnp.int32), receivers, N)
  max_count = jnp.max(count)
  offset = jnp.tile(jnp.arange(max_count), N)[:len(senders)]
  hashes = senders * max_count + offset
  dense_idx = N * jnp.ones((N * max_count,), jnp.int32)
  dense_idx = dense_idx.at[hashes].set(receivers).reshape((N, max_count))
  return dense_idx


Dense = NeighborListFormat.Dense
Sparse = NeighborListFormat.Sparse
OrderedSparse = NeighborListFormat.OrderedSparse<|MERGE_RESOLUTION|>--- conflicted
+++ resolved
@@ -156,11 +156,7 @@
 
   hash_multipliers = _compute_hash_constants(dim, cells_per_side)
 
-<<<<<<< HEAD
-  particle_index = jnp.array(R / cell_size, dtype=jnp.int32)
-=======
-  particle_index = jnp.array(position / cell_size, dtype=jnp.int64)
->>>>>>> b1c5f11b
+  particle_index = jnp.array(position / cell_size, dtype=jnp.int32)
   particle_hash = jnp.sum(particle_index * hash_multipliers, axis=1)
 
   filling = ops.segment_sum(jnp.ones_like(particle_hash),
@@ -321,15 +317,9 @@
     # Then when we copy data back from the grid, copy it to an array of shape
     # [N + 1, output_dimension] and then truncate it to an array of shape
     # [N, output_dimension] which ignores the empty slots.
-<<<<<<< HEAD
-    mask_id = jnp.ones((N,), jnp.int32) * N
-    cell_R = jnp.zeros((cell_count * _cell_capacity, dim), dtype=R.dtype)
-    cell_id = N * jnp.ones((cell_count * _cell_capacity, 1), dtype=i32)
-=======
     cell_position = jnp.zeros((cell_count * cell_capacity, dim),
                               dtype=position.dtype)
     cell_id = N * jnp.ones((cell_count * cell_capacity, 1), dtype=i32)
->>>>>>> b1c5f11b
 
     # It might be worth adding an occupied mask. However, that will involve
     # more compute since often we will do a mask for species that will include
@@ -369,13 +359,8 @@
     for k, v in kwargs.items():
       sorted_kwargs[k] = v[sort_map]
 
-<<<<<<< HEAD
-    sorted_cell_id = jnp.mod(lax.iota(jnp.int32, N), _cell_capacity)
-    sorted_cell_id = sorted_hash * _cell_capacity + sorted_cell_id
-=======
-    sorted_cell_id = jnp.mod(lax.iota(jnp.int64, N), cell_capacity)
+    sorted_cell_id = jnp.mod(lax.iota(jnp.int32, N), cell_capacity)
     sorted_cell_id = sorted_hash * cell_capacity + sorted_cell_id
->>>>>>> b1c5f11b
 
     cell_position = cell_position.at[sorted_cell_id].set(sorted_position)
     sorted_id = jnp.reshape(sorted_id, (N, 1))
@@ -685,7 +670,7 @@
 
   @jit
   def mask_self_fn(idx: Array) -> Array:
-    self_mask = idx == jnp.reshape(jnp.arange(idx.shape[0]), (idx.shape[0], 1))
+    self_mask = idx == jnp.reshape(jnp.arange(idx.shape[0], dtype=i32), (idx.shape[0], 1))
     return jnp.where(self_mask, idx.shape[0], idx)
 
   @jit
@@ -700,9 +685,9 @@
     mask = (dR < cutoff_sq) & (idx < N)
     out_idx = N * jnp.ones(idx.shape, jnp.int32)
 
-    cumsum = jnp.cumsum(mask, axis=1)
+    cumsum = jnp.cumsum(mask, axis=1, dtype=i32)
     index = jnp.where(mask, cumsum - 1, idx.shape[1] - 1)
-    p_index = jnp.arange(idx.shape[0])[:, None]
+    p_index = jnp.arange(idx.shape[0], dtype=i32)[:, None]
     out_idx = out_idx.at[p_index, index].set(idx)
     max_occupancy = jnp.max(cumsum[:, -1])
 
@@ -821,7 +806,7 @@
   mask = neighbor.idx < len(neighbor.idx)
   if mask_self:
     N = len(neighbor.reference_position)
-    self_mask = neighbor.idx != jnp.reshape(jnp.arange(N), (N, 1))
+    self_mask = neighbor.idx != jnp.reshape(jnp.arange(N, dtype=i32), (N, 1))
     mask = mask & self_mask
   return mask
 
